--- conflicted
+++ resolved
@@ -7,21 +7,15 @@
 ### New Features
 
 - Added flag to check if `TypeName` is dictionary
-<<<<<<< HEAD
 - Added support for multiple sources and templates paths, sources, templates and output paths now should be provided with `--sources`, `--templates` and `--output` options
 - Added support for YAML file configuration
+- Added generation of non-swift files using `sourcery:file` annotation
 
 ### Bug Fixes
 
 - Fixed observing swift and js templates
-=======
-- Added generation non-swift files using `sourcery:file` annotation
-
-### Bug Fixes
-
 - Fixed parsing generic array types
 - Fixed using dictionary in annotations
->>>>>>> 07051d75
 
 ## 0.5.8
 
