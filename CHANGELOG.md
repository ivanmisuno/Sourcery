--- conflicted
+++ resolved
@@ -9,12 +9,9 @@
 - Supports adding new templates files while in watcher mode
 - Supports adding new source files while in watcher mode
 - Added support for subscripts
-<<<<<<< HEAD
 - Improved support for generic types. Now you can access basic generic type information with `TypeName.generic` property
-=======
 - Type collections `types.based`, `types.implementing` and `types.inheriting` now return non-optional array. If no types found, empty array will be returned. 
 This is a breaking change for template code like this:
-- You can now pass additional arguments one by one, i.e. `--args arg1=value1 --args arg2 --args arg3=value3`
 
  ```swift
 <% for type in (types.implementing["SomeProtocol"] ?? []) { %>
@@ -25,6 +22,8 @@
  ```swift
 <% for type in types.implementing["SomeProtocol"] { %>
 ```
+
+- You can now pass additional arguments one by one, i.e. `--args arg1=value1 --args arg2 --args arg3=value3`
 
 ### Bug fixes 
 
@@ -33,7 +32,6 @@
 - Accessing unknown property on `types` now results in a better error than `undefined is not an object` in JS templates
 - Fixed issue in AutoMockable, where generated non-optional variables wouldn't meet protocol's requirements. For this purpose, underlying variable was introduced
 - Fixed `inline:auto` not inserting code if Sourcery is run with cache enabled #467
->>>>>>> d69fbdaf
 
 ## 0.10.1
 
