--- conflicted
+++ resolved
@@ -10,11 +10,8 @@
 
 ### Bug Fixes
 
-<<<<<<< HEAD
 - Fixed escaping variables with reserved names
-=======
 - Fixed duplicated methods and variables in `allMethods` and `allVariables`
->>>>>>> f21dcae4
 
 ## 0.5.7
 
