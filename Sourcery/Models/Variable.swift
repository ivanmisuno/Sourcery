//
// Created by Krzysztof Zablocki on 13/09/2016.
// Copyright (c) 2016 Pixle. All rights reserved.
//

import Foundation

/// Defines a variable

final class Variable: NSObject, AutoDiffable, Typed, NSCoding {
    /// Variable name
    let name: String

    /// Variable type name
    var typeName: TypeName

    /// sourcery: skipEquality
    /// sourcery: skipDescription
    var type: Type?

    /// Whether is computed
    let isComputed: Bool

    /// Whether this is static variable
    let isStatic: Bool

    /// Read access
    let readAccess: String

    /// Write access
    let writeAccess: String

    /// Annotations, that were created with // sourcery: annotation1, other = "annotation value", alterantive = 2
    var annotations: [String: NSObject] = [:]

    /// Underlying parser data, never to be used by anything else
    /// sourcery: skipEquality, skipDescription
    internal var __parserData: Any?

    init(name: String = "",
         typeName: String = "",
         accessLevel: (read: AccessLevel, write: AccessLevel) = (.internal, .internal),
         isComputed: Bool = false,
         isStatic: Bool = false,
         annotations: [String: NSObject] = [:]) {

        self.name = name
        self.typeName = TypeName(typeName)
        self.isComputed = isComputed
        self.isStatic = isStatic
        self.readAccess = accessLevel.read.rawValue
        self.writeAccess = accessLevel.write.rawValue
        self.annotations = annotations
    }

<<<<<<< HEAD
    //
    required init?(coder aDecoder: NSCoder) {

        self.name = aDecoder.decode(forKey: "name")
        self.typeName = aDecoder.decode(forKey: "typeName")
        self.type = aDecoder.decode(forKey: "type")
        self.isComputed = aDecoder.decodeBool(forKey: "isComputed")
        self.isStatic = aDecoder.decodeBool(forKey: "isStatic")
        self.readAccess = aDecoder.decode(forKey: "readAccess")
        self.writeAccess = aDecoder.decode(forKey: "writeAccess")
        self.annotations = aDecoder.decode(forKey: "annotations")
        self.__parserData = aDecoder.decode(forKey: "__parserData")

    }

    func encode(with aCoder: NSCoder) {

        aCoder.encode(self.name, forKey: "name")
        aCoder.encode(self.typeName, forKey: "typeName")
        aCoder.encode(self.type, forKey: "type")
        aCoder.encode(self.isComputed, forKey: "isComputed")
        aCoder.encode(self.isStatic, forKey: "isStatic")
        aCoder.encode(self.readAccess, forKey: "readAccess")
        aCoder.encode(self.writeAccess, forKey: "writeAccess")
        aCoder.encode(self.annotations, forKey: "annotations")
        aCoder.encode(self.__parserData, forKey: "__parserData")

    }
=======
>>>>>>> 1afe1232
}<|MERGE_RESOLUTION|>--- conflicted
+++ resolved
@@ -53,8 +53,7 @@
         self.annotations = annotations
     }
 
-<<<<<<< HEAD
-    //
+    // serialization {
     required init?(coder aDecoder: NSCoder) {
 
         self.name = aDecoder.decode(forKey: "name")
@@ -82,6 +81,6 @@
         aCoder.encode(self.__parserData, forKey: "__parserData")
 
     }
-=======
->>>>>>> 1afe1232
+
+    // }
 }